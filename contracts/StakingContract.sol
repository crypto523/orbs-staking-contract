--- conflicted
+++ resolved
@@ -350,7 +350,6 @@
             address stakeOwner = _stakeOwners[i];
             uint256 amount = _amounts[i];
 
-<<<<<<< HEAD
             require(stakeOwner != address(0), "StakingContract::distributeRewards - stake owner can't be 0");
             require(amount > 0, "StakingContract::distributeRewards - amount must be greater than 0");
 
@@ -358,11 +357,8 @@
             stakeData.amount = stakeData.amount.add(amount);
 
             expectedTotalAmount = expectedTotalAmount.add(amount);
-=======
-            uint256 totalStakedAmount = stake(stakeOwner, amount);
->>>>>>> 2d48beab
-
-            emit Staked(stakeOwner, amount, totalStakedAmount);
+
+            emit Staked(stakeOwner, amount, stakeData.amount);
         }
 
         require(_totalAmount == expectedTotalAmount, "StakingContract::distributeRewards - incorrect total amount");
